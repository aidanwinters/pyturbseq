##########################################################################
#
# Feature Calling functions (ie guide, HTO, etc)
#
##########################################################################
import os
import warnings
<<<<<<< HEAD
from typing import Any, List, Optional, Union
=======
from typing import Iterable, Optional
>>>>>>> 086c0a17

import matplotlib.pyplot as plt
import numpy as np
import pandas as pd
import scanpy as sc
import seaborn as sns
from joblib import Parallel, delayed
from scipy.sparse import csr_matrix, issparse
from sklearn.mixture import GaussianMixture
from tqdm import tqdm

## Functions for feature calling

<<<<<<< HEAD

def gm(
    counts,
    n_components=2,
    probability_threshold=0.5,
    subset=False,
    subset_minimum=50,
    nonzero=False,
    calling_min_count=1,
    seed=99,
    **kwargs,
) -> np.ndarray:
    """
    Fits a Gaussian Mixture Model to the input data.
    Args:
        counts: numpy array of data to fit
        n_components: number of components to fit. Default 2
        subset: fraction of data to fit on, this speeds up computation. Default 0.2
        subset_minimum: minimum number of cells to fit on, if subset is too small. Default 50
        nonzero: whether to subset the data to only include nonzero values. Default True
        calling_min_count: minimum count threshold. Default 1
        seed: random seed. Default 99
    Returns:
        numpy array of boolean calls
=======
def gm(
    counts: np.ndarray,
    n_components: int = 2,
    probability_threshold: float = 0.5,
    subset: bool = False,
    subset_minimum: int = 50,
    nonzero: bool = False,
    calling_min_count: int = 1,
    seed: int = 99,
    **kwargs,
) -> np.ndarray:
    """Fit a Gaussian Mixture Model and return confident positive calls.

    Args:
        counts: 1‑D array of counts for a single feature.
        n_components: Number of mixture components to fit. Default ``2``.
        probability_threshold: Probability threshold to call a cell positive.
        subset: Whether to fit the model on a random subset of the data.
        subset_minimum: Minimum number of counts to include when ``subset`` is ``True``.
        nonzero: If ``True`` only non‑zero counts are used.
        calling_min_count: Minimum observed count required to attempt modelling.
        seed: Random seed for the mixture model.
        **kwargs: Additional keyword arguments passed to ``GaussianMixture``
    Returns:
        Boolean array indicating which cells are confidently called positive.
>>>>>>> 086c0a17
    """

    counts = counts.reshape(-1, 1)

    if nonzero:
        counts = counts[counts > 0].reshape(-1, 1)

    if counts.max() < calling_min_count:
        print(
            f"max count ({counts.max()}) is less than "
            f"calling_min_count ({calling_min_count}). Returning no calls."
        )
        return np.repeat(False, counts.shape[0])

    counts = np.log10(counts + 1)

    if counts.shape[0] < 10:
        print(f"too few cells ({counts.shape[0]}) to run GMM. " "Returning no calls.")
        return np.repeat(False, counts.shape[0])

    if subset:  # optionally subset the data to fit on only a fraction
        s = min(int(counts.shape[0] * subset), subset_minimum)
        counts = counts[np.random.choice(counts.shape[0], size=s, replace=False), :]

    try:
        gmm = GaussianMixture(
            n_components=n_components,
            random_state=seed,
            covariance_type="tied",
            n_init=5,
            **kwargs,
        )
        pred = gmm.fit(counts)
    except Exception:
        print("failed to fit GMM. Returning no calls")
        return np.repeat(False, counts.shape[0])

    # get probability per class
    probs = gmm.predict_proba(counts)
    # get probability for the 'positive'
    means = gmm.means_.flatten()
    positive = np.argmax(means)
    probs_positive = probs[:, positive]

    return probs_positive > probability_threshold


def call_features(
<<<<<<< HEAD
    features,
    feature_type=None,
    feature_key=None,
    min_feature_umi=1,
    n_jobs=1,
    inplace=True,
    quiet=True,
    **kwargs,
):
    """
    Accepts an anndata object with adata.X containing the counts of each guide.
    In parallel, fits a GMM to each guide and returns the predicted class
    for each guide.
    Args:
        features: anndata object with adata.X containing the counts of each
                 guide
=======
    features: sc.AnnData,
    feature_type: Optional[str] = None,
    feature_key: Optional[str] = None,
    min_feature_umi: int = 1,
    n_jobs: int = 1,
    inplace: bool = True,
    quiet: bool = True,
    **kwargs,
) -> Optional[sc.AnnData]:
    """Call features using a Gaussian mixture model on each feature.
>>>>>>> 086c0a17

    Args:
        features: AnnData object with counts stored in ``X``.
        feature_type: Optional ``feature_types`` category to subset before calling.
        feature_key: Key used to store results in ``obsm`` and ``uns``.
        min_feature_umi: Unused currently. Maintained for backwards compatibility.
        n_jobs: Number of jobs for parallel execution.
        inplace: Modify ``features`` in place when ``True``.
        quiet: Suppress progress output.
        **kwargs: Additional arguments forwarded to :func:`gm`.
    Returns:
<<<<<<< HEAD
        anndata object with adata.X containing the predicted class for each
        guide
=======
        Optional[sc.AnnData]: Returns a new ``AnnData`` object if ``inplace`` is ``False``.
>>>>>>> 086c0a17
    """
    vp = print if not quiet else lambda *a, **k: None

    if feature_type is not None:
        # confirm feature type is in var['feature_type']
        vp(f"Subsetting features to {feature_type}...")
        assert (
            feature_type in features.var["feature_types"].unique()
        ), f"feature_type {feature_type} not found in var['feature_types']"
        feature_list = features.var.index[features.var["feature_types"] == feature_type]
        vp(f"Found {len(feature_list)} features of type {feature_type}")
        lil = features[
            :, features.var.index[features.var["feature_types"] == feature_type]
        ].X.T.tolil()
    else:
        feature_list = features.var.index
        lil = features.X.T.tolil()

    vp(f"Running GMM with {n_jobs} workers...")
    # add tqdm to results call
    results = Parallel(n_jobs=n_jobs)(
        delayed(gm)(lst.toarray(), **kwargs) for lst in tqdm(lil, disable=quiet)
    )
    called = csr_matrix(results).T.astype("uint8")

    # Remove calls for features that do not pass threshold
    # (indicating issue with that guide)

    if not inplace:
        vp("Creating copy AnnData object with guide calls...")
        features = features.copy()

    vp("Updating AnnData object with guide calls...")
    if feature_key:
        features.obsm[f"{feature_key}_calls"] = called
        features.uns[f"{feature_key}"] = feature_list.values
        features.obs[f"num_{feature_key}"] = called.toarray().sum(axis=1).flatten()
        features.obs[f"{feature_key}_call"] = [
            "|".join(feature_list[called[x, :].toarray().flatten() == 1])
            for x in range(features.shape[0])
        ]
    else:
        features.obsm["calls"] = called
        features.uns["features"] = feature_list.values
        features.obs["num_features"] = called.toarray().sum(axis=1).flatten()
        features.obs["feature_call"] = [
            "|".join(feature_list[called[x, :].toarray().flatten() == 1])
            for x in range(features.shape[0])
        ]
    # features.obs['feature_umi'] = ['|'.join(features[x,feature_list].X.toarray().astype('int').astype('str').flatten()) for x in range(features.X.shape[0])]
    if not inplace:
        return features


def calculate_feature_call_metrics(
<<<<<<< HEAD
    features, feature_type=None, inplace=True, topN=[1, 2], quiet=False
):
=======
    features: sc.AnnData,
    feature_type: Optional[str] = None,
    inplace: bool = True,
    topN: list = [1, 2],
    quiet: bool = False,
) -> Optional[sc.AnnData]:
    """Compute summary metrics for called features.

    Args:
        features: AnnData object with guide calls.
        feature_type: Optional subset of ``feature_types`` to use.
        inplace: Update ``features`` in place when ``True``.
        topN: List of ``n`` values used for cumulative proportion calculations.
        quiet: If ``True`` suppress progress messages.
    Returns:
        Optional[sc.AnnData]: New object with metrics if ``inplace`` is ``False``.
    """
>>>>>>> 086c0a17
    vp = print if not quiet else lambda *a, **k: None

    if feature_type is not None:
        features_subset = features[
            :, features.var.index[features.var["feature_types"] == feature_type]
        ]
    else:
        features_subset = features

    if not inplace:
        vp(f"Creating copy AnnData object with guide calls...")
        features = features.copy()

    features.obs["total_feature_counts"] = features_subset.X.sum(axis=1)
    features.obs["log1p_total_feature_counts"] = np.log1p(features_subset.X.sum(axis=1))
    features.obs["log10_total_feature_counts"] = np.log10(
        features_subset.X.sum(axis=1) + 1
    )

    X = features_subset.X.toarray()
    X.sort(axis=1)
    features.obs["ratio_2nd_1st_feature"] = (X[:, -2]) / (X[:, -1])
    features.obs["log2_ratio_2nd_1st_feature"] = np.log2(
        features.obs["ratio_2nd_1st_feature"]
    )

    if (topN is not None) and (len(topN) > 0):
        for n in topN:
            topN = X[:, -n:]
            prop_topN = topN.sum(axis=1) / X.sum(axis=1)
            features.obs[f"pct_top{n}_features"] = prop_topN * 100

    if not inplace:
        return features
    return None


########################################################################################################################
## Functions for parsing calls
########################################################################################################################
def parse_dual_guide_df(
    calls,
    position_annotation: Optional[List] = None,
    call_sep: str = "|",
    collapse_same_target: bool = True,
    sort_perturbation: bool = True,
<<<<<<< HEAD
    perturbation_name: str = "perturbation",
    position_extraction=lambda x: x.split("_")[-1],  # default is last underscore
    perturbation_extraction=lambda x: x.split("_")[0],
    library_reference: Optional[Union[pd.DataFrame, str]] = None,
    feature_key=None,
):
=======
    perturbation_name: str = 'perturbation',
    position_extraction = lambda x: x.split('_')[-1], #default is last underscore
    perturbation_extraction = lambda x: x.split('_')[0],
    library_reference: [pd.DataFrame, str] = None,
    feature_key=None
    ) -> pd.DataFrame:
>>>>>>> 086c0a17
    """
    Parse dual guide calls into a single perturbation annotation.
    This was built to parse calls in the format of 'sgRNA_A|sgRNA_B' into a
    single perturbation annotation.

    Args:
<<<<<<< HEAD
    calls (pd.DataFrame): DataFrame of calls with columns 'feature_call' and
                         'num_features'.
    position_annotation (list): List of two strings indicating the position
                               annotation of the sgRNAs (recommended). If None,
                               then position extraction is used to get position
                               annotations.
    call_sep (str): Separator between calls.
    collapse_same_target (bool): Collapse dual perturbations that target the
                                same gene.
    sort_perturbation (bool): Sort the perturbations in the annotation.
    perturbation_name (str): Name of the new perturbation annotation.
    position_extraction (function): Function to extract position annotation
                                   from the call.
    perturbation_extraction (function): Function to extract perturbation
                                       annotation from the call.
    library_reference (pd.DataFrame or str): Reference library to check for
                                            perturbations in.
=======
        calls: DataFrame of calls with columns 'feature_call' and 'num_features'.
        position_annotation: List of two strings indicating the position annotation of the sgRNAs (recommended). If None, then position extraction is used to get position annotations.
        call_sep: Separator between calls.
        collapse_same_target: Collapse dual perturbations that target the same gene.
        sort_perturbation: Sort the perturbations in the annotation.
        perturbation_name: Name of the new perturbation annotation.
        position_extraction: Function to extract position annotation from the call.
        perturbation_extraction: Function to extract perturbation annotation from the call.
        library_reference: Reference library to check for perturbations in.
        feature_key: Key used to store results in ``obsm`` and ``uns``.
    Returns:
        pd.DataFrame: DataFrame with the parsed dual guide calls.
>>>>>>> 086c0a17
    """

    num_feature_col = f"num_{feature_key}" if feature_key else "num_features"
    feature_call_col = f"{feature_key}_call" if feature_key else "feature_call"

    cols = [num_feature_col, feature_call_col]
    # check if cols are in
    if not all([x in calls.columns for x in cols]):
        raise ValueError(
            f"Missing columns {cols} in calls. " "Did you load the sgRNA calls?"
        )

    dual_calls = calls.loc[calls[num_feature_col] == 2, cols].copy()
    duals_split = dual_calls[feature_call_col].str.split(call_sep, expand=True)

    if position_annotation is None:
        print("Extracting position annotation from calls...")
        positions = duals_split.apply(
            lambda row: [position_extraction(x) for x in row], axis=1
        )
        position_annotation = list(set([x for y in positions for x in y]))
        print(f"Detected position annotation: {position_annotation}")

    # check that position_annotation is len 2
    if len(position_annotation) != 2:
        raise ValueError(
            f"Position annotation must be length 2, " f"got {len(position_annotation)}"
        )

    position_annot_srt = sorted(position_annotation)
    # sort by the position letter to get into the same order as the annotation
    sgRNA_wPos_cols = [f"sgRNA_fullID_{x}" for x in position_annot_srt]
    sgRNA_cols = [f"sgRNA_{x}" for x in position_annot_srt]
    dual_calls[sgRNA_wPos_cols] = duals_split.apply(
        lambda row: sorted(row, key=lambda x: position_extraction(x)), axis=1  # type: ignore
    ).tolist()
    for c_wPos, c in zip(sgRNA_wPos_cols, sgRNA_cols):
        dual_calls[c] = dual_calls[c_wPos].apply(lambda x: perturbation_extraction(x))

    dual_calls[f"{perturbation_name}_fullID"] = dual_calls[sgRNA_wPos_cols].apply(
        lambda row: "|".join(row), axis=1
    )

    # adding annotations
    pos1, pos2 = position_annot_srt

    # check if recombined (ie doubled up on the same position)
    same_position = duals_split.apply(
        lambda row: position_extraction(row[0]) == position_extraction(row[1]), axis=1
    )
    dual_calls.loc[same_position, f"{perturbation_name}_status"] = "same_position"

    if library_reference:
        # check if isa dataframe
        if isinstance(library_reference, pd.DataFrame):
            ref = library_reference
        elif isinstance(library_reference, str) and os.path.exists(library_reference):
            ref = pd.read_csv(library_reference)
        else:
            raise ValueError(
                f"library_reference must be a dataframe or a path to a csv "
                f"file, got {type(library_reference)}"
            )
        # confirm the columns of ref match sgRNA_cols
        if not all([x in ref.columns for x in sgRNA_cols]):
            raise ValueError(f"Missing columns {sgRNA_cols} in library " "reference")

        print(f"Parsing library reference with {ref.shape[0]} sgRNA pairs...")
        ref["as_str"] = (
            ref[sgRNA_cols].apply(lambda row: "|".join(row), axis=1).to_list()
        )
        dual_calls.loc[
            dual_calls[f"{perturbation_name}_fullID"].isin(ref["as_str"]),
            f"{perturbation_name}_status",
        ] = "in_library"

    if collapse_same_target & all(
        dual_calls[f"sgRNA_{pos1}"] == dual_calls[f"sgRNA_{pos2}"]
    ):
        # check to see if all dual perturbations have the same target and,
        # if indicated, collapse
        print("Dual guide same target found, collapsing to same target..")
        dual_calls[perturbation_name] = dual_calls[f"sgRNA_{pos1}"]
    elif sort_perturbation:
        # this assumes that gene name is stored before the underscore
        print(f"Sorting sgRNA for '{perturbation_name}' annotation...")
        sgRNAs = (
            dual_calls[sgRNA_cols]
            .apply(lambda row: sorted(row, key=lambda x: str(x)), axis=1)
            .to_list()
        )
        dual_calls[perturbation_name] = [f"{x[0]}|{x[1]}" for x in sgRNAs]
    else:
        sgRNAs = dual_calls[sgRNA_cols].values.tolist()
        dual_calls[perturbation_name] = [f"{x[0]}|{x[1]}" for x in sgRNAs]

    # merge with original calls (drop any existing columns that have been
    # recalculated)
    dual_calls = dual_calls.drop(columns=cols)
    out = calls.drop(columns=dual_calls.columns, errors="ignore").merge(
        dual_calls, how="left", left_index=True, right_index=True
    )
    return out


def parse_dual_guide(adata: sc.AnnData, inplace: bool = False, **kwargs):
    """
    Parse dual guide calls into a single perturbation annotation. A wrapper AnnData function for parse_dual_guide_df.
    """
    adata = adata.copy() if not inplace else adata
    adata.obs = parse_dual_guide_df(adata.obs, **kwargs)

    if not inplace:
        return adata


########################################################################################################################
## Functions for HTO calling
########################################################################################################################
def CLR(x):
    """
    Implements the Centered Log-Ratio (CLR) transformation often used in compositional data analysis.

    Args:
<<<<<<< HEAD
    -

    Returns:
    -  A numpy array with the CLR-transformed features.

=======
        x: numpy array of counts
    Returns:
        A numpy array with the CLR-transformed features.
>>>>>>> 086c0a17
    Notes:
    - Reference: "Visualizing and interpreting single-cell gene expression datasets with similarity weighted nonnegative embedding" (https://doi.org/10.1038/nmeth.4380)
    - The function first applies the log transform (after adding 1 to handle zeros).
      Then, for each feature, it subtracts the mean value of that feature, thus "centering" the log-transformed values.
    """
    log1p = np.log1p(x)
    # center each column at 0
    T_clr = log1p - log1p.mean(axis=0)
    return T_clr


def _multivariate_clr_gm(
    x,
    n_components=None,
    filter_on_prob=None,
    per_column=False,
):
    print(f"Fitting Gaussian Mixture Model....")
    clr = CLR(x)

    if n_components is None:
        print(f"\t No n_components provided, using {x.shape[1]}")
        n_components = x.shape[1]

    gm = GaussianMixture(n_components=n_components, random_state=0).fit(clr)
    gm_assigned = gm.predict(clr)
    max_probability = gm.predict_proba(clr).max(axis=1)
    return clr, gm_assigned, max_probability


def call_hto(
    counts: sc.AnnData,
<<<<<<< HEAD
    features=None,
    feature_type=None,
    rename=None,
    probability_threshold=None,
    inplace=False,
):
    """ """
=======
    features: Optional[Iterable[str]] = None,
    feature_type: Optional[str] = None,
    rename: Optional[str] = None,
    probability_threshold: Optional[float] = None,
    inplace: bool = False,
) -> Optional[sc.AnnData]:
    """Assign cell barcodes to hashed tags using a multivariate GMM.

    Args:
        counts: AnnData object containing HTO count data.
        features: Specific features to use. If None all features are used.
        feature_type: Optional feature_types category to subset features.
        rename: Column name in obs to store the final call.
        probability_threshold: Minimum assignment probability required to keep a call.
        inplace: Update counts in place when True.
    Returns:
        Optional[sc.AnnData]: Returns a new AnnData object if inplace is False.
    """
>>>>>>> 086c0a17
    if (features is None) & (feature_type is None):
        features = counts.var.index
    elif feature_type:
        print(f"Filtering features by type: {feature_type}")
        features = counts.var.query(f"feature_types == '{feature_type}'").index

    print(f"Found {len(features)} features to use for HTO calling.")
    x = counts[:, features].X
    # if x is sparse, convert to dense
    if issparse(x):
        x = x.toarray()

    clr, assigned, probs = _multivariate_clr_gm(x, n_components=len(features))

    # map the assignment to the max feature
    # get mean of each clr column for each group and assign each cell to the group with the highest mean
    clr_means = pd.DataFrame(clr, columns=features).groupby(assigned).mean()
    mapping = clr_means.T.idxmax(axis=0).to_dict()

    print(f"Assigned {counts.shape[0]} cells to {len(mapping)} HTOs.")

    # confirm that nothing maps to the same group
    if len(set(mapping.values())) != len(mapping):
        # raise ValueError("Assignement failed. GMM was not able to confidently assign a distinct component to each HTO.")
        warnings.warn(
            "Assignment failed. GMM was not able to confidently assign a distinct component to each HTO."
        )

    df = pd.DataFrame(
        {
            "HTO_total_counts": np.sum(x, axis=1),
            "HTO": [mapping[x] for x in assigned],
            "HTO_max_probability": probs,
        },
        index=counts.obs.index,
    )

    if probability_threshold:
        print(f"Filtering HTO calls with probability > {probability_threshold}")
        df["HTO"] = np.where(
            df["HTO_max_probability"] > probability_threshold, df["HTO"], None
        )

    if rename:
        df[rename] = df["HTO"]

    counts = counts.copy() if not inplace else counts

    for col in df.columns:
        counts.obs[col] = df[col]

    if not inplace:
        return counts


########################################################################################################################
## Calling QC functions
########################################################################################################################


##random pivot proportion function
<<<<<<< HEAD
# convert above into function
def get_pct_count(df, col1, col2):
=======
#convert above into function
def get_pct_count(df: pd.DataFrame, col1: str, col2: str) -> pd.DataFrame:
    """Return a percentage contingency table for two columns.
    
    Args:
        df: Input DataFrame containing the columns to analyze.
        col1: Name of the first column to use for the contingency table rows.
        col2: Name of the second column to use for the contingency table columns.
    Returns:
        A DataFrame containing the percentage contingency table where each cell
        represents the percentage of occurrences for each combination of col1 and col2.
    """

>>>>>>> 086c0a17
    vc = df[[col1, col2]].value_counts().reset_index()
    vc = vc.pivot(index=col1, columns=col2, values="count")
    vc = vc.div(vc.sum(axis=1), axis=0) * 100
    return vc

<<<<<<< HEAD
=======
### function to take threshold mapping file and binarize guide matrix
def binarize_guides(
    adata: sc.AnnData,
    threshold_df: Optional[pd.DataFrame] = None,
    threshold_file: Optional[str] = None,
    threshold_col: str = "UMI_threshold",
    inplace: bool = False,
) -> Optional[sc.AnnData]:
    """Binarize features based on per-feature thresholds.
    
    Args:
        adata: AnnData object containing feature count data.
        threshold_df: DataFrame with feature thresholds. Index should match adata.var.index.
        threshold_file: Path to CSV file containing thresholds. Alternative to threshold_df.
        threshold_col: Column name in threshold_df containing the threshold values.
        inplace: If True, modify adata in place. If False, return a new AnnData object.
    Returns:
        If inplace is False, returns a new AnnData object with binarized features.
        If inplace is True, returns None and modifies the input adata object.
        Returns None if no overlapping features are found or invalid inputs provided.
    """
>>>>>>> 086c0a17

### function to take threshold mapping file and binarize guide matrix
def binarize_guides(
    adata,
    threshold_df=None,
    threshold_file=None,
    threshold_col="UMI_threshold",
    inplace=False,
):
    if threshold_df is None and threshold_file is None:
        print("Must provide either threshold_df or threshold_file")
        return None
    elif threshold_df is None:
        threshold_df = pd.read_csv(threshold_file, index_col=0)
        threshold_df.columns = [threshold_col]  # required because

    overlap = adata.var.index[adata.var.index.isin(threshold_df.index)]
    # if no overlap then exit:
    print(f"Found {len(overlap)} overlapping features")
    if len(overlap) == 0:
        print("No overlap between adata and threshold_df")
        return None

    # synchornize so only feautres in threshold_df are kept
    adata = adata[:, overlap]
    # set order of threshold df as well
    threshold_df = threshold_df.loc[overlap, :]
    thresholds = threshold_df[threshold_col]

    binX = np.greater_equal(adata.X.toarray(), thresholds.values)
<<<<<<< HEAD
    # if inplace:
    #     print('Updating X in place')
    #     adata.X = csr_matrix(binX.astype(int))
    # else:
    print("Creating new X matrix")
    adata = adata.copy()
    adata.X = csr_matrix(binX.astype(int))
    return adata


def check_calls(guide_call_matrix, expected_max_proportion=0.2):
    """
    Function to check if a given guide is enriched above expected
    Args:
        guide_call_matrix (ad.AnnData): AnnData object with guide calls in adata.obs['guide']
        expected_max_proportion (float): expected proportion of cells that should have a given guide
=======

    if inplace:
        adata.X = csr_matrix(binX.astype(int))
        return None
    print('Creating new X matrix')
    new_adata = adata.copy()
    new_adata.X = csr_matrix(binX.astype(int))
    return new_adata

def check_calls(
    guide_call_matrix: sc.AnnData,
    expected_max_proportion: float = 0.2,
) -> np.ndarray:
    """Identify guides present at higher frequency than expected.

    Args:
        guide_call_matrix: AnnData with binary guide calls stored in ``X``.
        expected_max_proportion: Threshold for the maximum expected proportion of cells containing a
            single guide.
    Returns:
        Array of guide names that exceed the expected proportion.
>>>>>>> 086c0a17
    """

    # for now only check is if a given guide is enriched above expected
    prop_calls = guide_call_matrix.X.toarray().sum(axis=0) / guide_call_matrix.shape[0]
    over = np.where(prop_calls > expected_max_proportion)
    # prop_calls.index[over]
    flagged_guides = guide_call_matrix.var.index[over].values
    print(f"Found {len(flagged_guides)} guides that are assigned above expected")
    if len(flagged_guides) > 0:
        print(f"These guide(s) are enriched above expected:")
        for i in flagged_guides:
            print("\t" + i)
    return flagged_guides


<<<<<<< HEAD
def plot_guide_cutoff(adata, feat, thresh, ax=None, x_log=True, y_log=True):
    vals = adata[:, adata.var["gene_ids"] == feat].X.toarray().flatten()
=======
def plot_guide_cutoff(
    adata: sc.AnnData,
    feat: str,
    thresh: float,
    ax: Optional[plt.Axes] = None,
    x_log: bool = True,
    y_log: bool = True,
) -> plt.Axes:
    """Plot the distribution of counts for a guide with a threshold line.
    
    Args:
        adata: AnnData object containing guide count data.
        feat: Feature/guide name to plot (should match values in adata.var['gene_ids']).
        thresh: Threshold value to display as a vertical line on the plot.
        ax: Matplotlib axes object to plot on. If None, creates a new figure.
        x_log: If True, apply log10 transformation to x-axis values.
        y_log: If True, apply log10 scale to y-axis.
    Returns:
        The matplotlib axes object containing the plot.
    """

    vals = adata[:, adata.var['gene_ids'] == feat].X.toarray().flatten()
>>>>>>> 086c0a17

    if ax is None:
        fig, ax = plt.subplots()

    x, t = (np.log10(vals + 1), np.log10(thresh + 1)) if x_log else (vals, thresh)
    sns.histplot(x, bins=30, ax=ax)
    ax.axvline(t, linestyle="--", color="red")
    ax.set_yscale("log", base=10)
    ax.set_title(feat + "\nthreshold: " + str(thresh))
    if x_log:
        ax.set_xlabel("log10(UMI+1)")
    else:
        ax.set_xlabel("UMI")
    ylab = "Number of cells"
    if y_log:
        ylab = ylab + " (log10)"
    ax.set_ylabel(ylab)
    return ax

<<<<<<< HEAD

def plot_many_guide_cutoffs(adata, features, thresholds, ncol=4, **kwargs):
=======
def plot_many_guide_cutoffs(
    adata: sc.AnnData,
    features: Iterable[str],
    thresholds: Iterable[float],
    ncol: int = 4,
    **kwargs,
) -> plt.Figure:
    """Create a grid of guide cutoff plots.
    
    Args:
        adata: AnnData object containing guide count data.
        features: Iterable of feature/guide names to plot.
        thresholds: Iterable of threshold values corresponding to each feature.
        ncol: Number of columns in the subplot grid.
        **kwargs: Additional keyword arguments passed to plot_guide_cutoff.
    Returns:
        The matplotlib figure object containing the grid of plots.
    """
>>>>>>> 086c0a17
    nrow = int(np.ceil(len(features) / ncol))
    fig, ax = plt.subplots(nrow, ncol, figsize=(ncol * 5, nrow * 5))
    ax = ax.flatten()
    # rand_feats = np.random.choice(thresholds.index, 10)

    for i, (f, t) in enumerate(zip(features, thresholds)):
        plot_guide_cutoff(adata, f, t, ax=ax[i], **kwargs)

    fig.tight_layout()
    return fig


########################################################################################################################
########################################################################################################################
############# DEPRECATED CALLING FUNCTIONS ##################################################################################
########################################################################################################################
########################################################################################################################
# def assign_guides(guides, max_ratio_2nd_1st=0.35, min_total_counts=10):
#     """
#     Assumes that guides is an AnnData object with counts at guides.X
#     """

#     matr = guides.X.toarray()
#     total_counts = matr.sum(axis=1)
#     #sort matr within each row
#     matr_sort = np.sort(matr, axis=1)
#     ratio_2nd_1st = matr_sort[:, -2] / matr_sort[:, -1]

#     #get argmax for each row
#     argmax = np.argmax(matr, axis=1)
#     assigned = guides.var.index[argmax].values


#     #set any that don't pass filter to none
#     assigned[(ratio_2nd_1st > max_ratio_2nd_1st) | (total_counts < min_total_counts)] = None

#     #print how many guides did not pass thresholds
#     print(f"{(ratio_2nd_1st > max_ratio_2nd_1st).sum()} guides did not pass ratio filter")
#     print(f"{(total_counts < min_total_counts).sum()} guides did not pass total counts filter")
#     #print total that are None
#     print(f"{(assigned == None).sum()} cells did not pass thresholds")

#     guides.obs['assigned_perturbation'] = assigned
#     guides.obs['guide_ratio_2nd_1st'] = ratio_2nd_1st
#     guides.obs['guide_total_counts'] = total_counts

#     return guides


### FEATURE CALLING FUNCTIONS
# import numpy as np
# import pandas as pd
# from sklearn.mixture import GaussianMixture

# def CLR(df):
#     '''
#     Implements the Centered Log-Ratio (CLR) transformation often used in compositional data analysis.

#     Args:
#     - df (pd.DataFrame): The input data frame containing features to be transformed.

#     Returns:
#     - pd.DataFrame: A data frame with the CLR-transformed features.

#     Notes:
#     - Reference: "Visualizing and interpreting single-cell gene expression datasets with similarity weighted nonnegative embedding" (https://doi.org/10.1038/nmeth.4380)
#     - The function first applies the log transform (after adding 1 to handle zeros).
#       Then, for each feature, it subtracts the mean value of that feature, thus "centering" the log-transformed values.
#     '''
#     logn1 = np.log(df + 1)
#     T_clr = logn1.sub(logn1.mean(axis=0), axis=1)

#     return T_clr

# def get_gm(col, n_components=2):
#     '''
#     Fits a Gaussian Mixture model to a given feature/column and assigns cluster labels.

#     Args:
#     - col (np.array): The input column/feature to cluster.
#     - n_components (int): Number of mixture components to use (default=2).

#     Returns:
#     - tuple: Cluster labels assigned to each data point and the maximum probabilities of cluster membership.
#     '''

#     # Reshaping column to a 2D array, required for GaussianMixture input
#     col = col.reshape(-1, 1)

#     # Fitting the Gaussian Mixture model
#     gm = GaussianMixture(n_components=n_components, random_state=0).fit(col)
#     gm_assigned = gm.predict(col)

#     # Reorder cluster labels so that they are consistent with the order of mean values of clusters
#     mapping = {}
#     classes = set(gm_assigned)
#     class_means = [(col[gm_assigned == c].mean(), c) for c in classes]
#     ordered = sorted(class_means)
#     mapping = {x[1]: i for i, x in enumerate(ordered)}
#     gm_assigned = np.array([mapping[x] for x in gm_assigned])

#     max_probability = gm.predict_proba(col).max(axis=1)
#     return (gm_assigned, max_probability)

# def assign_hto_per_column_mixtureModel(hto_df, filter_on_prob=None):
#     '''
#     Assigns labels to each data point in the provided dataframe based on Gaussian Mixture clustering results.

#     Args:
#     - hto_df (pd.DataFrame): The input data frame containing features to be clustered.
#     - filter_on_prob (float, optional): If provided, it may be used to filter results based on probability thresholds.

#     Returns:
#     - tuple: A data frame summarizing cluster assignments and two arrays with cluster labels and max probabilities.
#     '''

#     # Apply CLR transform to the dataframe
#     clr = CLR(hto_df)

#     # Fit Gaussian Mixture to each column in the transformed dataframe
#     n_components = 2
#     gms = [get_gm(clr[c].values, n_components=n_components) for c in hto_df.columns]
#     gm_assigned = np.array([x[0] for x in gms]).T
#     max_probability = np.array([x[1] for x in gms]).T

#     # Define a helper function to determine cluster assignment based on Gaussian Mixture results
#     def assign(x, cols):
#         if sum(x) > 1:
#             return 'multiplet'
#         elif sum(x) < 1:
#             return 'unassigned'
#         else:
#             return cols[x == 1].values[0]

#     # Use the helper function to determine cluster assignment for each data point
#     trt = [assign(x, hto_df.columns) for x in gm_assigned]

#     # Create a summary dataframe
#     df = pd.DataFrame({
#         'treatment': trt,
#         'HTO_max_prob': max_probability.max(axis=1),
#         'ratio_max_prob_to_total': max_probability.max(axis=1) / max_probability.sum(axis=1),
#         'total_HTO_counts': hto_df.sum(axis=1),
#     })

#     return df, gm_assigned, max_probability


# def assign_HTO(
#     hto_df,
#     n_components=None,
#     filter_on_prob=None,
#     per_column=False,
#     ):

#     print(f'Fitting Gaussian Mixture Model....')
#     clr = CLR(hto_df)

#     if n_components is None:
#         print(f'\t No n_components provided, using {hto_df.shape[1]}')
#         n_components = hto_df.shape[1]

#     gm = GaussianMixture(n_components=n_components, random_state=0).fit(clr.values)
#     gm_assigned = gm.predict(clr.values)

#     max_probability = gm.predict_proba(clr.values).max(axis=1)


#     ## Perform mapping by assigning the maximum CLR to each predicted class
#     mapping = {}
#     for c in set(gm_assigned):
#         mapping[c] = clr.loc[gm_assigned == c, clr.columns].mean(axis=0).idxmax()

#     trt = pd.Series([mapping[x] for x in gm_assigned]) # Get treatment cal
#     if filter_on_prob is not None:
#         print(f'\t Filtering below GM prediction probability {filter_on_prob}')
#         trt[max_probability <= filter_on_prob] =  None

#     df = pd.DataFrame({
#         'total_HTO_counts': hto_df.sum(axis=1),
#         'HTO': trt.values,
#         'HTO_max_prob': max_probability
#     }, index=hto_df.index)
#     return df<|MERGE_RESOLUTION|>--- conflicted
+++ resolved
@@ -5,11 +5,7 @@
 ##########################################################################
 import os
 import warnings
-<<<<<<< HEAD
-from typing import Any, List, Optional, Union
-=======
-from typing import Iterable, Optional
->>>>>>> 086c0a17
+from typing import Iterable, List, Optional, Sequence, Tuple, Union
 
 import matplotlib.pyplot as plt
 import numpy as np
@@ -23,32 +19,7 @@
 
 ## Functions for feature calling
 
-<<<<<<< HEAD
-
-def gm(
-    counts,
-    n_components=2,
-    probability_threshold=0.5,
-    subset=False,
-    subset_minimum=50,
-    nonzero=False,
-    calling_min_count=1,
-    seed=99,
-    **kwargs,
-) -> np.ndarray:
-    """
-    Fits a Gaussian Mixture Model to the input data.
-    Args:
-        counts: numpy array of data to fit
-        n_components: number of components to fit. Default 2
-        subset: fraction of data to fit on, this speeds up computation. Default 0.2
-        subset_minimum: minimum number of cells to fit on, if subset is too small. Default 50
-        nonzero: whether to subset the data to only include nonzero values. Default True
-        calling_min_count: minimum count threshold. Default 1
-        seed: random seed. Default 99
-    Returns:
-        numpy array of boolean calls
-=======
+
 def gm(
     counts: np.ndarray,
     n_components: int = 2,
@@ -74,7 +45,6 @@
         **kwargs: Additional keyword arguments passed to ``GaussianMixture``
     Returns:
         Boolean array indicating which cells are confidently called positive.
->>>>>>> 086c0a17
     """
 
     counts = counts.reshape(-1, 1)
@@ -123,24 +93,6 @@
 
 
 def call_features(
-<<<<<<< HEAD
-    features,
-    feature_type=None,
-    feature_key=None,
-    min_feature_umi=1,
-    n_jobs=1,
-    inplace=True,
-    quiet=True,
-    **kwargs,
-):
-    """
-    Accepts an anndata object with adata.X containing the counts of each guide.
-    In parallel, fits a GMM to each guide and returns the predicted class
-    for each guide.
-    Args:
-        features: anndata object with adata.X containing the counts of each
-                 guide
-=======
     features: sc.AnnData,
     feature_type: Optional[str] = None,
     feature_key: Optional[str] = None,
@@ -151,7 +103,6 @@
     **kwargs,
 ) -> Optional[sc.AnnData]:
     """Call features using a Gaussian mixture model on each feature.
->>>>>>> 086c0a17
 
     Args:
         features: AnnData object with counts stored in ``X``.
@@ -163,12 +114,7 @@
         quiet: Suppress progress output.
         **kwargs: Additional arguments forwarded to :func:`gm`.
     Returns:
-<<<<<<< HEAD
-        anndata object with adata.X containing the predicted class for each
-        guide
-=======
         Optional[sc.AnnData]: Returns a new ``AnnData`` object if ``inplace`` is ``False``.
->>>>>>> 086c0a17
     """
     vp = print if not quiet else lambda *a, **k: None
 
@@ -221,13 +167,10 @@
     # features.obs['feature_umi'] = ['|'.join(features[x,feature_list].X.toarray().astype('int').astype('str').flatten()) for x in range(features.X.shape[0])]
     if not inplace:
         return features
+    return None
 
 
 def calculate_feature_call_metrics(
-<<<<<<< HEAD
-    features, feature_type=None, inplace=True, topN=[1, 2], quiet=False
-):
-=======
     features: sc.AnnData,
     feature_type: Optional[str] = None,
     inplace: bool = True,
@@ -245,7 +188,6 @@
     Returns:
         Optional[sc.AnnData]: New object with metrics if ``inplace`` is ``False``.
     """
->>>>>>> 086c0a17
     vp = print if not quiet else lambda *a, **k: None
 
     if feature_type is not None:
@@ -292,28 +234,18 @@
     call_sep: str = "|",
     collapse_same_target: bool = True,
     sort_perturbation: bool = True,
-<<<<<<< HEAD
     perturbation_name: str = "perturbation",
     position_extraction=lambda x: x.split("_")[-1],  # default is last underscore
     perturbation_extraction=lambda x: x.split("_")[0],
     library_reference: Optional[Union[pd.DataFrame, str]] = None,
     feature_key=None,
 ):
-=======
-    perturbation_name: str = 'perturbation',
-    position_extraction = lambda x: x.split('_')[-1], #default is last underscore
-    perturbation_extraction = lambda x: x.split('_')[0],
-    library_reference: [pd.DataFrame, str] = None,
-    feature_key=None
-    ) -> pd.DataFrame:
->>>>>>> 086c0a17
     """
     Parse dual guide calls into a single perturbation annotation.
     This was built to parse calls in the format of 'sgRNA_A|sgRNA_B' into a
     single perturbation annotation.
 
     Args:
-<<<<<<< HEAD
     calls (pd.DataFrame): DataFrame of calls with columns 'feature_call' and
                          'num_features'.
     position_annotation (list): List of two strings indicating the position
@@ -331,20 +263,6 @@
                                        annotation from the call.
     library_reference (pd.DataFrame or str): Reference library to check for
                                             perturbations in.
-=======
-        calls: DataFrame of calls with columns 'feature_call' and 'num_features'.
-        position_annotation: List of two strings indicating the position annotation of the sgRNAs (recommended). If None, then position extraction is used to get position annotations.
-        call_sep: Separator between calls.
-        collapse_same_target: Collapse dual perturbations that target the same gene.
-        sort_perturbation: Sort the perturbations in the annotation.
-        perturbation_name: Name of the new perturbation annotation.
-        position_extraction: Function to extract position annotation from the call.
-        perturbation_extraction: Function to extract perturbation annotation from the call.
-        library_reference: Reference library to check for perturbations in.
-        feature_key: Key used to store results in ``obsm`` and ``uns``.
-    Returns:
-        pd.DataFrame: DataFrame with the parsed dual guide calls.
->>>>>>> 086c0a17
     """
 
     num_feature_col = f"num_{feature_key}" if feature_key else "num_features"
@@ -450,36 +368,39 @@
     return out
 
 
-def parse_dual_guide(adata: sc.AnnData, inplace: bool = False, **kwargs):
-    """
-    Parse dual guide calls into a single perturbation annotation. A wrapper AnnData function for parse_dual_guide_df.
+def parse_dual_guide(
+    adata: sc.AnnData, inplace: bool = False, **kwargs
+) -> Optional[sc.AnnData]:
+    """Parse dual guide calls into a single perturbation annotation.
+
+    A wrapper AnnData function for parse_dual_guide_df.
+
+    Args:
+        adata: AnnData object containing guide call data.
+        inplace: If True, modify adata in place. If False, return a new object.
+        **kwargs: Additional arguments passed to parse_dual_guide_df.
+
+    Returns:
+        Modified AnnData object if inplace is False, otherwise None.
     """
     adata = adata.copy() if not inplace else adata
     adata.obs = parse_dual_guide_df(adata.obs, **kwargs)
 
     if not inplace:
         return adata
+    return None
 
 
 ########################################################################################################################
 ## Functions for HTO calling
 ########################################################################################################################
-def CLR(x):
-    """
-    Implements the Centered Log-Ratio (CLR) transformation often used in compositional data analysis.
-
-    Args:
-<<<<<<< HEAD
-    -
-
-    Returns:
-    -  A numpy array with the CLR-transformed features.
-
-=======
+def CLR(x: np.ndarray) -> np.ndarray:
+    """Implements the Centered Log-Ratio (CLR) transformation often used in compositional data analysis.
+
+    Args:
         x: numpy array of counts
     Returns:
         A numpy array with the CLR-transformed features.
->>>>>>> 086c0a17
     Notes:
     - Reference: "Visualizing and interpreting single-cell gene expression datasets with similarity weighted nonnegative embedding" (https://doi.org/10.1038/nmeth.4380)
     - The function first applies the log transform (after adding 1 to handle zeros).
@@ -492,11 +413,22 @@
 
 
 def _multivariate_clr_gm(
-    x,
-    n_components=None,
-    filter_on_prob=None,
-    per_column=False,
-):
+    x: np.ndarray,
+    n_components: Optional[int] = None,
+    filter_on_prob: Optional[float] = None,
+    per_column: bool = False,
+) -> Tuple[np.ndarray, np.ndarray, np.ndarray]:
+    """Fit a multivariate Gaussian mixture model to CLR-transformed data.
+
+    Args:
+        x: Input count matrix.
+        n_components: Number of mixture components. If None, uses number of features.
+        filter_on_prob: Probability threshold for filtering (currently unused).
+        per_column: Whether to process per column (currently unused).
+
+    Returns:
+        Tuple of (CLR-transformed data, cluster assignments, max probabilities).
+    """
     print(f"Fitting Gaussian Mixture Model....")
     clr = CLR(x)
 
@@ -512,16 +444,7 @@
 
 def call_hto(
     counts: sc.AnnData,
-<<<<<<< HEAD
-    features=None,
-    feature_type=None,
-    rename=None,
-    probability_threshold=None,
-    inplace=False,
-):
-    """ """
-=======
-    features: Optional[Iterable[str]] = None,
+    features: Optional[Sequence[str]] = None,
     feature_type: Optional[str] = None,
     rename: Optional[str] = None,
     probability_threshold: Optional[float] = None,
@@ -539,7 +462,6 @@
     Returns:
         Optional[sc.AnnData]: Returns a new AnnData object if inplace is False.
     """
->>>>>>> 086c0a17
     if (features is None) & (feature_type is None):
         features = counts.var.index
     elif feature_type:
@@ -593,6 +515,7 @@
 
     if not inplace:
         return counts
+    return None
 
 
 ########################################################################################################################
@@ -601,14 +524,10 @@
 
 
 ##random pivot proportion function
-<<<<<<< HEAD
 # convert above into function
-def get_pct_count(df, col1, col2):
-=======
-#convert above into function
 def get_pct_count(df: pd.DataFrame, col1: str, col2: str) -> pd.DataFrame:
     """Return a percentage contingency table for two columns.
-    
+
     Args:
         df: Input DataFrame containing the columns to analyze.
         col1: Name of the first column to use for the contingency table rows.
@@ -618,14 +537,12 @@
         represents the percentage of occurrences for each combination of col1 and col2.
     """
 
->>>>>>> 086c0a17
     vc = df[[col1, col2]].value_counts().reset_index()
     vc = vc.pivot(index=col1, columns=col2, values="count")
     vc = vc.div(vc.sum(axis=1), axis=0) * 100
     return vc
 
-<<<<<<< HEAD
-=======
+
 ### function to take threshold mapping file and binarize guide matrix
 def binarize_guides(
     adata: sc.AnnData,
@@ -635,7 +552,7 @@
     inplace: bool = False,
 ) -> Optional[sc.AnnData]:
     """Binarize features based on per-feature thresholds.
-    
+
     Args:
         adata: AnnData object containing feature count data.
         threshold_df: DataFrame with feature thresholds. Index should match adata.var.index.
@@ -647,16 +564,6 @@
         If inplace is True, returns None and modifies the input adata object.
         Returns None if no overlapping features are found or invalid inputs provided.
     """
->>>>>>> 086c0a17
-
-### function to take threshold mapping file and binarize guide matrix
-def binarize_guides(
-    adata,
-    threshold_df=None,
-    threshold_file=None,
-    threshold_col="UMI_threshold",
-    inplace=False,
-):
     if threshold_df is None and threshold_file is None:
         print("Must provide either threshold_df or threshold_file")
         return None
@@ -678,32 +585,15 @@
     thresholds = threshold_df[threshold_col]
 
     binX = np.greater_equal(adata.X.toarray(), thresholds.values)
-<<<<<<< HEAD
-    # if inplace:
-    #     print('Updating X in place')
-    #     adata.X = csr_matrix(binX.astype(int))
-    # else:
-    print("Creating new X matrix")
-    adata = adata.copy()
-    adata.X = csr_matrix(binX.astype(int))
-    return adata
-
-
-def check_calls(guide_call_matrix, expected_max_proportion=0.2):
-    """
-    Function to check if a given guide is enriched above expected
-    Args:
-        guide_call_matrix (ad.AnnData): AnnData object with guide calls in adata.obs['guide']
-        expected_max_proportion (float): expected proportion of cells that should have a given guide
-=======
 
     if inplace:
         adata.X = csr_matrix(binX.astype(int))
         return None
-    print('Creating new X matrix')
+    print("Creating new X matrix")
     new_adata = adata.copy()
     new_adata.X = csr_matrix(binX.astype(int))
     return new_adata
+
 
 def check_calls(
     guide_call_matrix: sc.AnnData,
@@ -717,7 +607,6 @@
             single guide.
     Returns:
         Array of guide names that exceed the expected proportion.
->>>>>>> 086c0a17
     """
 
     # for now only check is if a given guide is enriched above expected
@@ -733,10 +622,6 @@
     return flagged_guides
 
 
-<<<<<<< HEAD
-def plot_guide_cutoff(adata, feat, thresh, ax=None, x_log=True, y_log=True):
-    vals = adata[:, adata.var["gene_ids"] == feat].X.toarray().flatten()
-=======
 def plot_guide_cutoff(
     adata: sc.AnnData,
     feat: str,
@@ -746,7 +631,7 @@
     y_log: bool = True,
 ) -> plt.Axes:
     """Plot the distribution of counts for a guide with a threshold line.
-    
+
     Args:
         adata: AnnData object containing guide count data.
         feat: Feature/guide name to plot (should match values in adata.var['gene_ids']).
@@ -758,8 +643,7 @@
         The matplotlib axes object containing the plot.
     """
 
-    vals = adata[:, adata.var['gene_ids'] == feat].X.toarray().flatten()
->>>>>>> 086c0a17
+    vals = adata[:, adata.var["gene_ids"] == feat].X.toarray().flatten()
 
     if ax is None:
         fig, ax = plt.subplots()
@@ -779,19 +663,16 @@
     ax.set_ylabel(ylab)
     return ax
 
-<<<<<<< HEAD
-
-def plot_many_guide_cutoffs(adata, features, thresholds, ncol=4, **kwargs):
-=======
+
 def plot_many_guide_cutoffs(
     adata: sc.AnnData,
-    features: Iterable[str],
-    thresholds: Iterable[float],
+    features: Sequence[str],
+    thresholds: Sequence[float],
     ncol: int = 4,
     **kwargs,
 ) -> plt.Figure:
     """Create a grid of guide cutoff plots.
-    
+
     Args:
         adata: AnnData object containing guide count data.
         features: Iterable of feature/guide names to plot.
@@ -801,7 +682,6 @@
     Returns:
         The matplotlib figure object containing the grid of plots.
     """
->>>>>>> 086c0a17
     nrow = int(np.ceil(len(features) / ncol))
     fig, ax = plt.subplots(nrow, ncol, figsize=(ncol * 5, nrow * 5))
     ax = ax.flatten()
