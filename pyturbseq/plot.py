--- conflicted
+++ resolved
@@ -4,14 +4,9 @@
 #
 ##########################################################################
 
-<<<<<<< HEAD
 import warnings
-from typing import List, Union
-
-=======
-from typing import Union, Optional
-import warnings 
->>>>>>> 086c0a17
+from typing import Dict, List, Optional, Tuple, Union
+
 import matplotlib.pyplot as plt
 import numpy as np
 import pandas as pd
@@ -41,22 +36,11 @@
 def plot_label_similarity(similarity_results, **kwargs) -> plt.Figure:
     """
     Plot the distribution of pairwise similarities between labels in an AnnData object, the AUPRC, and AUROC curves.
-<<<<<<< HEAD
 
     Parameters:
         similarity_results (pd.DataFrame): The pairwise similarity results from calculate_label_similarity.
         **kwargs: Additional keyword arguments to pass to seaborn.histplot.
 
-=======
-    
-    Args:
-        similarity_results: The pairwise similarity results from calculate_label_similarity.
-        **kwargs: Additional keyword arguments to pass to seaborn.histplot.
-    
-    Returns:
-        The matplotlib figure object containing the plots.
-    
->>>>>>> 086c0a17
     Example usage:
         plot_label_similarity(similarity_results)
     """
@@ -97,16 +81,8 @@
 
 
 def plot_filters(
-<<<<<<< HEAD
-    filters: Union[dict, List], adata: sc.AnnData, axis: str = "obs", **kwargs
-):
-=======
-    filters: Union[dict, list],
-    adata: sc.AnnData,
-    axis: str = 'obs',
-    **kwargs
-    ) -> plt.Figure:
->>>>>>> 086c0a17
+    filters: Union[dict, list], adata: sc.AnnData, axis: str = "obs", **kwargs
+) -> plt.Figure:
     """
     Plot the filters on as an upset plot.
 
@@ -157,14 +133,9 @@
     figsize=None,
     metric="log2fc",
     return_fig=False,
-<<<<<<< HEAD
-):
-    if not quiet:
-        print(f"Calculating target gene heatmap for {perturbation_column} column...")
-=======
-    ) -> Optional[plt.Figure]:
+) -> Optional[plt.Figure]:
     """Generate a heatmap showing target gene changes across perturbations.
-    
+
     Args:
         adata: AnnData object containing perturbation data and target change metrics.
         perturbation_column: Column name in adata.obs containing perturbation labels.
@@ -173,13 +144,10 @@
         figsize: Figure size as (width, height) tuple. If None, automatically calculated based on data dimensions.
         metric: Target change metric to plot. Options are 'log2fc', 'zscore', 'pct_change'. Defaults to 'log2fc'.
         return_fig: Whether to return the figure object instead of displaying it. Defaults to False.
-    
+
     Returns:
         Figure object if return_fig is True, otherwise None.
     """
-
-    if not quiet: print(f"Calculating target gene heatmap for {perturbation_column} column...")
->>>>>>> 086c0a17
 
     if metric not in ["log2fc", "zscore", "pct_change"]:
         raise ValueError(
@@ -189,18 +157,13 @@
     value = "target_" + metric
     if value not in adata.obsm:
         raise ValueError(
-<<<<<<< HEAD
-            f"Target change metrics not found in adata.obsm. Please run calculate_target_change first. If single perturbation data with 'collapse_to_obs' as False."
-=======
             "Target change metrics not found in adata.obsm. "
             "Please run calculate_target_change first. "
             "If single perturbation data with 'collapse_to_obs' as False."
->>>>>>> 086c0a17
         )
 
     if value not in adata.obsm:
         raise ValueError(
-<<<<<<< HEAD
             f"No target change metrics found in adata.obsm. Please run calculate_target_change first. Note: if single perturbation data, ensure 'collapse_to_obs' is set to false"
         )
 
@@ -213,16 +176,6 @@
     )
 
     # check if contains inf
-=======
-            "No target change metrics found in adata.obsm. "
-            "Please run calculate_target_change first. "
-            "Note: if single perturbation data, ensure 'collapse_to_obs' is set to false"
-        )
-    
-    target_change = adata.obsm[value].groupby(adata.obs[perturbation_column]).median().sort_index(axis=0).sort_index(axis=1)
-    
-    #check if contains inf
->>>>>>> 086c0a17
     if np.any(np.isinf(target_change)):
         warnings.warn("Some values are infinite. Replacing with NaN.")
         target_change = target_change.replace([np.inf, -np.inf], np.nan)
@@ -251,45 +204,23 @@
         return fig
     else:
         plt.show()
+        return None
 
 
 def target_gene_heatmap(
-    adata,
-    control_value,
-    perturbation_column="perturbation",
-    perturbation_gene_map=None,
-    quiet=False,
-    heatmap_kws={},
-    figsize=None,
-    method="log2FC",
-    return_fig=False,
+    adata: sc.AnnData,
+    control_value: str,
+    perturbation_column: str = "perturbation",
+    perturbation_gene_map: Optional[Dict[str, str]] = None,
+    quiet: bool = False,
+    heatmap_kws: Dict = {},
+    figsize: Optional[Tuple[float, float]] = None,
+    method: str = "log2FC",
+    return_fig: bool = False,
     # check_norm=True, #for now assume that the heatmap should be calculated on adata.X
-<<<<<<< HEAD
-):
+) -> Optional[plt.Figure]:
     """
     Generate a heatmap of target gene expression changes.
-=======
-    ) -> Optional[plt.Figure]:
-    """Generate a heatmap showing target gene changes across perturbations.
-    
-    Args:
-        adata: AnnData object containing perturbation data.
-        reference_value: Reference value used to identify control cells in the perturbation matrix.
-        perturbation_column: Column name in adata.obs containing perturbation labels. Defaults to 'perturbation'.
-        perturbation_gene_map: Optional dictionary mapping perturbation names to gene names.
-        quiet: Whether to suppress progress messages. Defaults to False.
-        heatmap_kws: Additional keyword arguments to pass to seaborn.heatmap. Defaults to {}.
-        figsize: Figure size as (width, height) tuple. If None, automatically calculated based on data dimensions.
-        method: Method for calculating target gene changes. Options are 'log2FC', 'zscore', 'pct'. Defaults to 'log2FC'.
-        return_fig: Whether to return the figure object instead of displaying it. Defaults to False.
-    Returns:
-        Figure object if return_fig is True, otherwise None.
-    """
-
-    warnings.warn("This function is deprecated. Please use target_change_heatmap instead.")
-
-    if not quiet: print(f"Calculating target gene heatmap for {perturbation_column} column...")
->>>>>>> 086c0a17
 
     Parameters:
     adata: AnnData object
@@ -412,10 +343,10 @@
         return fig
     else:
         plt.show()
+        return None
 
 
 def dotplot(
-<<<<<<< HEAD
     sizes,
     colors,
     return_ax=False,
@@ -426,14 +357,9 @@
     cluster_kws={},
     cluster_on="colors",
     **kwargs,
-):
-    """
-    Assumes that sizes and colros are dataframes with matching indices and columns
-=======
-        sizes, colors, return_ax=False, ax=None, center=0, cmap='RdBu', cluster=True, cluster_kws={}, cluster_on='colors', **kwargs
-    ) -> Optional[plt.Axes]:
+) -> Optional[plt.Axes]:
     """Create a dot plot where dot sizes and colors represent different data dimensions.
-    
+
     Args:
         sizes: DataFrame containing values that determine dot sizes.
         colors: DataFrame containing values that determine dot colors. Must have matching indices and columns with sizes.
@@ -447,7 +373,6 @@
         **kwargs: Additional keyword arguments.
     Returns:
         Axes object if return_ax is True, otherwise None.
->>>>>>> 086c0a17
     """
 
     assert sizes.shape == colors.shape
@@ -501,6 +426,7 @@
         return ax
     else:
         plt.show()
+        return None
 
 
 def plot_adj_matr(
@@ -510,17 +436,10 @@
     row_order=None,
     col_order=None,
     show=False,
-<<<<<<< HEAD
     **kwargs,
-):
-    """
-    Plot an adjacency matrix with row colors
-    Args:
-=======
-    **kwargs
-    ) -> None:
+) -> None:
     """Plot an adjacency matrix with optional row and column colors using a clustermap.
-    
+
     Args:
         adata: AnnData object containing adjacency matrix in adata.obsm['adjacency'].
         row_colors: Row color specification. Can be string (column name from adata.obs), list, array, or Series. Defaults to None.
@@ -529,7 +448,6 @@
         col_order: Order for column color categories. If None, uses unique values from col_colors. Defaults to None.
         show: Whether to display the plot. Defaults to False.
         **kwargs: Additional keyword arguments to pass to seaborn.clustermap.
->>>>>>> 086c0a17
     """
 
     # check if .obsm['adjacency'] exists
@@ -591,30 +509,16 @@
     if show:
         plt.show()
 
-<<<<<<< HEAD
-=======
-def plot_double_single(data, double_condition, pred=False, metric='fit_spearmanr', genes=None, **kwargs) -> None:
-    """Plot a heatmap comparing single and double perturbation conditions with optional model predictions.
-    
-    Args:
-        data: Input data as pandas DataFrame or AnnData object with perturbations as index.
-        double_condition: Double perturbation string containing two genes separated by delimiter.
-        pred: Whether to include model predictions in the plot. Defaults to False.
-        metric: Metric to display in the plot title when pred is True. Defaults to 'fit_spearmanr'.
-        genes: List of genes to include in the plot. If None, uses all genes in data. Defaults to None.
-        **kwargs: Additional keyword arguments to pass to seaborn.heatmap.
-    """
->>>>>>> 086c0a17
 
 def plot_double_single(
-    data,
-    double_condition,
-    pred=False,
-    metric="fit_spearmanr",
-    genes=None,
-    delim="|",
+    data: Union[pd.DataFrame, sc.AnnData],
+    double_condition: str,
+    pred: bool = False,
+    metric: str = "fit_spearmanr",
+    genes: Optional[List[str]] = None,
+    delim: str = "|",
     **kwargs,
-):
+) -> None:
     """
     Plot a heatmap comparing single and double perturbation expression profiles.
 
@@ -672,31 +576,17 @@
 
 
 def comparison_plot(
-<<<<<<< HEAD
-    pdf,
-    x="x",
-    y="y",
-    metric="metric",
-    label=True,
-    to_label=0.1,
-    yx_line=True,
-    show=False,
-):
-    """
-    Plot a comparison between two vectors
-=======
     pdf: pd.DataFrame,
-    x: str = 'x', 
-    y: str = 'y',
-    metric: str = 'metric',
-    label: bool = True, 
-    to_label: float = 0.1, 
+    x: str = "x",
+    y: str = "y",
+    metric: str = "metric",
+    label: bool = True,
+    to_label: float = 0.1,
     yx_line: bool = True,
     show: bool = False,
-    ) -> None:
+) -> None:
     """Plot a comparison between two vectors with optional labeling and y=x line.
-    
->>>>>>> 086c0a17
+
     Args:
         pdf: DataFrame containing the data to plot.
         x: Column name for x values. Defaults to 'x'.
@@ -730,14 +620,12 @@
     if show:
         plt.show()
 
-<<<<<<< HEAD
-
-def plot_kd(adata, gene, control_value, exp_val, col="perturbation"):
-    gene_vals = adata[:, gene].X.toarray().flatten()
-=======
-def plot_kd(adata: sc.AnnData, gene: str, ref_val: str, exp_val: str, col: str = 'perturbation') -> None:
+
+def plot_kd(
+    adata: sc.AnnData, gene: str, ref_val: str, exp_val: str, col: str = "perturbation"
+) -> None:
     """Plot histograms comparing gene expression between reference and experimental conditions.
-    
+
     Args:
         adata: AnnData object containing gene expression data.
         gene: Name of the gene to plot expression for.
@@ -745,20 +633,19 @@
         exp_val: Experimental condition value (e.g., knockdown).
         col: Column name in adata.obs containing condition labels. Defaults to 'perturbation'.
     """
-    gene_vals = adata[:,gene].X.toarray().flatten()
->>>>>>> 086c0a17
+    gene_vals = adata[:, gene].X.toarray().flatten()
     ##plot AR for AR KD vs NTC|NTC
     gene_inds = adata.obs[col] == exp_val
-    NTC_inds = adata.obs[col] == control_value
+    NTC_inds = adata.obs[col] == ref_val
     print(f"Number of obs in NTC: {np.sum(NTC_inds)}")
     print(f"Number of obs in {gene} KD: {np.sum(gene_inds)}")
 
-    plt.hist(gene_vals[NTC_inds], label=control_value, alpha=0.5, bins=30)
+    plt.hist(gene_vals[NTC_inds], label=ref_val, alpha=0.5, bins=30)
     plt.hist(gene_vals[gene_inds], label=exp_val + " KD", alpha=0.5, bins=30)
     # add mean line for each group
     plt.axvline(gene_vals[NTC_inds].mean(), color="blue")
     plt.axvline(gene_vals[gene_inds].mean(), color="orange")
-    plt.title(f"{exp_val} KD vs {control_value} for gene {gene}")
+    plt.title(f"{exp_val} KD vs {ref_val} for gene {gene}")
     plt.legend()
     plt.show()
 
@@ -766,16 +653,16 @@
 import matplotlib.pyplot as plt
 from scipy.stats import pearsonr
 
-<<<<<<< HEAD
-
-def corrfunc(x, y, ax=None, method="spearman", **kws):
-    """Plot the correlation coefficient in the top left hand corner of a plot."""
-    func = spearmanr if method == "spearman" else pearsonr
-    r, _ = func(x, y, nan_policy="omit")
-=======
-def corrfunc(x: np.ndarray, y: np.ndarray, ax: Optional[plt.Axes] = None, method: str = 'spearman', **kws) -> None:
+
+def corrfunc(
+    x: np.ndarray,
+    y: np.ndarray,
+    ax: Optional[plt.Axes] = None,
+    method: str = "spearman",
+    **kws,
+) -> None:
     """Plot the correlation coefficient in the top left hand corner of a plot.
-    
+
     Args:
         x: Array of x values for correlation calculation.
         y: Array of y values for correlation calculation.
@@ -783,22 +670,22 @@
         method: Correlation method to use ('spearman' or 'pearson'). Defaults to 'spearman'.
         **kws: Additional keyword arguments (currently unused).
     """
-    func = spearmanr if method == 'spearman' else pearsonr
-    r, _ = func(x, y, nan_policy='omit')
->>>>>>> 086c0a17
+    func = spearmanr if method == "spearman" else pearsonr
+    r, _ = func(x, y, nan_policy="omit")
     ax = ax or plt.gca()
     ax.annotate(f"ρ = {r:.2f}", xy=(0.1, 0.9), xycoords=ax.transAxes)
 
-<<<<<<< HEAD
-
-def square_plot(x, y, ax=None, show=True, corr=None, **kwargs):
-    """
-    Plot a square plot of x vs y with a y=x line
-=======
-def square_plot(x: pd.Series, y: pd.Series, ax: Optional[plt.Axes] = None, show: bool = True, corr: Optional[str] = None, **kwargs) -> None:
+
+def square_plot(
+    x: pd.Series,
+    y: pd.Series,
+    ax: Optional[plt.Axes] = None,
+    show: bool = True,
+    corr: Optional[str] = None,
+    **kwargs,
+) -> None:
     """Plot a square scatter plot of x vs y with a y=x diagonal line.
-    
->>>>>>> 086c0a17
+
     Args:
         x: Series containing x values.
         y: Series containing y values.
@@ -834,10 +721,16 @@
 ##########################################################################
 
 
-<<<<<<< HEAD
 ## plot ratio of top 2 against counts:
-def plot_top2ratio_counts(features, show=False):
-    # plot QC for guide metrics
+def plot_top2ratio_counts(features: sc.AnnData, show: bool = False) -> sns.JointGrid:
+    """Plot QC metrics showing the relationship between total feature counts and top 2 feature ratio.
+
+    Args:
+        features: AnnData object containing feature count data with 'log10_total_feature_counts' and 'log2_ratio_2nd_1st_feature' in obs.
+        show: Whether to display the plot. Defaults to False.
+    Returns:
+        Seaborn JointGrid object containing the plot.
+    """
     g = sns.jointplot(
         data=features.obs,
         y="log10_total_feature_counts",
@@ -847,23 +740,6 @@
     g.ax_joint.set_ylabel("log10(total counts/cell)")
     g.ax_joint.set_xlabel("log2(2nd top feature / top feature)")
     g.fig.suptitle("Cell level metrics")
-=======
-
-## plot ratio of top 2 against counts: 
-def plot_top2ratio_counts(features: sc.AnnData, show: bool = False) -> sns.JointGrid:
-    """Plot QC metrics showing the relationship between total feature counts and top 2 feature ratio.
-    
-    Args:
-        features: AnnData object containing feature count data with 'log10_total_feature_counts' and 'log2_ratio_2nd_1st_feature' in obs.
-        show: Whether to display the plot. Defaults to False.
-    Returns:
-        Seaborn JointGrid object containing the plot.
-    """
-    g = sns.jointplot(data = features.obs, y = 'log10_total_feature_counts', x = 'log2_ratio_2nd_1st_feature', kind = 'hex')
-    g.ax_joint.set_ylabel('log10(total counts/cell)')
-    g.ax_joint.set_xlabel('log2(2nd top feature / top feature)')
-    g.fig.suptitle('Cell level metrics')
->>>>>>> 086c0a17
     g.fig.tight_layout()
     if show:
         plt.show()
@@ -894,18 +770,14 @@
 #         plt.show()
 #     return ax
 
-<<<<<<< HEAD
 
 # plot guide call numbers as proportion of all cells
 ## plot num features
-def plot_num_features(features, show=False, ax=None, **kwargs):
-    vc = features.obs["num_features"].value_counts()
-=======
-#plot guide call numbers as proportion of all cells
-        ## plot num features
-def plot_num_features(features: sc.AnnData, show: bool = False, ax: Optional[plt.Axes] = None, **kwargs) -> plt.Axes:
+def plot_num_features(
+    features: sc.AnnData, show: bool = False, ax: Optional[plt.Axes] = None, **kwargs
+) -> plt.Axes:
     """Plot the distribution of number of feature calls per cell as a bar plot.
-    
+
     Args:
         features: AnnData object containing feature data with 'num_features' column in obs.
         show: Whether to display the plot. Defaults to False.
@@ -914,8 +786,7 @@
     Returns:
         Matplotlib axes object containing the plot.
     """
-    vc = features.obs['num_features'].value_counts()
->>>>>>> 086c0a17
+    vc = features.obs["num_features"].value_counts()
     vc = vc.sort_index()
     vc = vc / vc.sum() * 100
 
@@ -935,8 +806,17 @@
 ##########################################################################
 
 
-def _get_umap(xdata, random_state, **kwargs):
-    """Helper function for UMAP transformation."""
+def _get_umap(xdata: np.ndarray, random_state: int, **kwargs) -> Tuple[np.ndarray, int]:
+    """Helper function for UMAP transformation.
+
+    Args:
+        xdata: Input data for UMAP transformation.
+        random_state: Random state for reproducibility.
+        **kwargs: Additional arguments passed to UMAP.
+
+    Returns:
+        Tuple of (transformed data, random state).
+    """
     if not UMAP_AVAILABLE:
         raise ImportError(
             "UMAP and/or onesense packages are required for norman_model_umap. "
@@ -949,13 +829,15 @@
 
 
 def norman_model_umap(
-    gi_df,
-    rx=123,
-    ry=456,
-    plot_metric="coef_norm2",
-    save=None,  # path to save the UMAP figure as well as the dataframe itself
+    gi_df: pd.DataFrame,
+    rx: int = 123,
+    ry: int = 456,
+    plot_metric: str = "coef_norm2",
+    save: Optional[
+        str
+    ] = None,  # path to save the UMAP figure as well as the dataframe itself
     **kwargs,
-):
+) -> pd.DataFrame:
     """
     Generate UMAP visualization of genetic interaction results from Norman model.
 
