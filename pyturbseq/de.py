from concurrent.futures import ProcessPoolExecutor, as_completed
from typing import Iterable, Optional, List
from tqdm import tqdm
import pandas as pd
from pydeseq2.dds import DeseqDataSet
from pydeseq2.ds import DeseqStats
from pydeseq2.default_inference import DefaultInference
from statsmodels.stats.multitest import multipletests
import numpy as np
import multiprocessing
import math

from joblib import Parallel, delayed


<<<<<<< HEAD
def get_degs(adata, design_col, covariate_cols=None, control_value=None, alpha=0.05, n_cpus=16, quiet=False):
    """
    Run DESeq2 analysis on single-cell RNA sequencing data.
    
    Parameters:
    adata (AnnData): AnnData object containing the single-cell RNA-seq data.
    design_col (str): Column name in adata.obs that contains the design matrix.
    control_value (str, optional): Reference value for the design matrix. Defaults to None.
    n_cpus (int, optional): Number of CPUs to use for DESeq2. Defaults to 16.
    quiet (bool, optional): Flag to suppress DESeq2 output. Defaults to True.

=======
def get_degs(
    adata: "AnnData",
    design_col: str,
    covariate_cols: Optional[List[str]] = None,
    ref_val: Optional[str] = None,
    alpha: float = 0.05,
    n_cpus: int = 16,
    quiet: bool = False,
) -> pd.DataFrame:
    """Run DESeq2 differential expression for a single comparison.

    Args:
        adata: AnnData object containing counts.
        design_col: Column in ``adata.obs`` describing the experimental design.
        covariate_cols: Optional list of additional covariates.
        ref_val: Reference value for ``design_col``.
        alpha: Adjusted p-value cutoff for significance.
        n_cpus: Number of CPUs used by pydeseq2.
        quiet: Suppress verbose output when ``True``.
>>>>>>> 086c0a17
    Returns:
        DataFrame of DESeq2 results for the contrast.
    """

    ref_level = [design_col, control_value] if control_value is not None else None

    inference = DefaultInference(n_cpus=n_cpus)

    design = design_col if covariate_cols is None else [design_col] + covariate_cols

    dds = DeseqDataSet(
        counts=pd.DataFrame(
            adata.X.toarray() if type(adata.X) is not np.ndarray else adata.X,
            index=adata.obs.index, columns=adata.var.index
        ),
        metadata=adata.obs,
        design_factors=design,
        inference=inference,
        min_replicates=math.inf, 
        min_mu=1e-6,
        ref_level=ref_level,
        refit_cooks=True,
        quiet=quiet,  # Passing the quiet argument
    )

    dds.deseq2()  # Passing the quiet argument

    design_col_categories = adata.obs[design_col].unique()
    #drop control_value
    if control_value is not None:
        design_col_categories = design_col_categories[design_col_categories != control_value]
    contrast = [design_col] + list(design_col_categories) + [control_value] 
    stat_res = DeseqStats(dds, contrast=contrast, quiet=quiet, inference=inference)
    stat_res.summary()

    df = stat_res.results_df
    # df['padj_bh'] = multipletests(df['pvalue'], method='fdr_bh')[1]
    df['significant'] = df['padj'] < 0.05

    return df

<<<<<<< HEAD
def get_all_degs(adata, design_col, control_value, conditions=None, parallel=True, n_cpus=8, max_workers=4, quiet=False, **kwargs):
    """
    Run DESeq2 analysis in parallel for multiple conditions.

    Parameters:
    adata (AnnData): AnnData object containing the single-cell RNA-seq data.
    design_col (str): Column name in adata.obs that contains the design matrix.
    control_value (str): Reference condition for the differential expression test.
    conditions (list, optional): List of conditions to test against the reference. Defaults to None.
    n_cpus (int, optional): Number of CPUs to use for each DESeq2 task. Defaults to 8.
    max_workers (int, optional): Maximum number of parallel tasks. Defaults to 4.
    quiet (bool, optional): Flag to suppress DESeq2 output. Defaults to False.

=======
def get_all_degs(
    adata: "AnnData",
    design_col: str,
    reference: str,
    conditions: Optional[Iterable[str]] = None,
    parallel: bool = True,
    n_cpus: int = 8,
    max_workers: int = 4,
    quiet: bool = False,
    **kwargs,
) -> pd.DataFrame:
    """Run DESeq2 for multiple conditions in parallel.

    Args:
        adata: AnnData object with count data.
        design_col: Column used as the design factor.
        reference: Reference condition within ``design_col``.
        conditions: Specific conditions to test. If ``None`` all non-reference
            values are tested.
        parallel: Whether to run in parallel using joblib.
        n_cpus: Number of CPUs per DESeq2 task.
        max_workers: Maximum number of concurrent tasks.
        quiet: Suppress verbose output.
        **kwargs: Additional keyword arguments passed to :func:`get_degs`.
>>>>>>> 086c0a17
    Returns:
        Concatenated DataFrame of DESeq2 results for each condition.
    """

    vp = print if not quiet else lambda *a, **k: None

    if conditions is None:
        conditions = list(set(adata.obs[design_col]) - {control_value})


    def get_deg_worker(condition):
        try:
            df = get_degs(
                adata[adata.obs[design_col].isin([condition, control_value])],
                design_col,
                control_value=control_value,
                n_cpus=n_cpus,
                quiet=quiet,
                **kwargs
                )
            df['condition'] = condition
            return df
        except Exception as e:
            print(f"Exception in DESeq2 execution: {e}")
            return pd.DataFrame()
    try:
        if parallel:
            available_cpus = multiprocessing.cpu_count()
            n_cpus = min(n_cpus, available_cpus // max_workers)
            vp(f"Running DESeq2 in parallel with {max_workers} workers and {n_cpus} per worker...")
            dfs = Parallel(n_jobs=max_workers)(delayed(get_deg_worker)(condition) for condition in tqdm(conditions, disable=quiet))
        else:
            vp(f"Running DESeq2 synchronously...")
            dfs = [get_deg_worker(condition) for condition in conditions]
        # return pd.concat(dfs)
        res = pd.concat(dfs).reset_index().rename(columns={'index': 'gene'})
        return res
        
    except KeyboardInterrupt:
        print("Cancellation requested by user. Shutting down...")
        executor.shutdown(wait=False)
        raise <|MERGE_RESOLUTION|>--- conflicted
+++ resolved
@@ -1,36 +1,24 @@
+import math
+import multiprocessing
 from concurrent.futures import ProcessPoolExecutor, as_completed
-from typing import Iterable, Optional, List
+from typing import Iterable, List, Optional
+
+import numpy as np
+import pandas as pd
+from anndata import AnnData
+from joblib import Parallel, delayed
+from pydeseq2.dds import DeseqDataSet
+from pydeseq2.default_inference import DefaultInference
+from pydeseq2.ds import DeseqStats
+from statsmodels.stats.multitest import multipletests
 from tqdm import tqdm
-import pandas as pd
-from pydeseq2.dds import DeseqDataSet
-from pydeseq2.ds import DeseqStats
-from pydeseq2.default_inference import DefaultInference
-from statsmodels.stats.multitest import multipletests
-import numpy as np
-import multiprocessing
-import math
-
-from joblib import Parallel, delayed
 
 
-<<<<<<< HEAD
-def get_degs(adata, design_col, covariate_cols=None, control_value=None, alpha=0.05, n_cpus=16, quiet=False):
-    """
-    Run DESeq2 analysis on single-cell RNA sequencing data.
-    
-    Parameters:
-    adata (AnnData): AnnData object containing the single-cell RNA-seq data.
-    design_col (str): Column name in adata.obs that contains the design matrix.
-    control_value (str, optional): Reference value for the design matrix. Defaults to None.
-    n_cpus (int, optional): Number of CPUs to use for DESeq2. Defaults to 16.
-    quiet (bool, optional): Flag to suppress DESeq2 output. Defaults to True.
-
-=======
 def get_degs(
-    adata: "AnnData",
+    adata: AnnData,
     design_col: str,
     covariate_cols: Optional[List[str]] = None,
-    ref_val: Optional[str] = None,
+    control_value: Optional[str] = None,
     alpha: float = 0.05,
     n_cpus: int = 16,
     quiet: bool = False,
@@ -41,11 +29,10 @@
         adata: AnnData object containing counts.
         design_col: Column in ``adata.obs`` describing the experimental design.
         covariate_cols: Optional list of additional covariates.
-        ref_val: Reference value for ``design_col``.
+        control_value: Reference value for ``design_col``.
         alpha: Adjusted p-value cutoff for significance.
         n_cpus: Number of CPUs used by pydeseq2.
         quiet: Suppress verbose output when ``True``.
->>>>>>> 086c0a17
     Returns:
         DataFrame of DESeq2 results for the contrast.
     """
@@ -59,12 +46,13 @@
     dds = DeseqDataSet(
         counts=pd.DataFrame(
             adata.X.toarray() if type(adata.X) is not np.ndarray else adata.X,
-            index=adata.obs.index, columns=adata.var.index
+            index=adata.obs.index,
+            columns=adata.var.index,
         ),
         metadata=adata.obs,
         design_factors=design,
         inference=inference,
-        min_replicates=math.inf, 
+        min_replicates=math.inf,
         min_mu=1e-6,
         ref_level=ref_level,
         refit_cooks=True,
@@ -74,38 +62,26 @@
     dds.deseq2()  # Passing the quiet argument
 
     design_col_categories = adata.obs[design_col].unique()
-    #drop control_value
+    # drop control_value
     if control_value is not None:
-        design_col_categories = design_col_categories[design_col_categories != control_value]
-    contrast = [design_col] + list(design_col_categories) + [control_value] 
+        design_col_categories = design_col_categories[
+            design_col_categories != control_value
+        ]
+    contrast = [design_col] + list(design_col_categories) + [control_value]
     stat_res = DeseqStats(dds, contrast=contrast, quiet=quiet, inference=inference)
     stat_res.summary()
 
     df = stat_res.results_df
     # df['padj_bh'] = multipletests(df['pvalue'], method='fdr_bh')[1]
-    df['significant'] = df['padj'] < 0.05
+    df["significant"] = df["padj"] < 0.05
 
     return df
 
-<<<<<<< HEAD
-def get_all_degs(adata, design_col, control_value, conditions=None, parallel=True, n_cpus=8, max_workers=4, quiet=False, **kwargs):
-    """
-    Run DESeq2 analysis in parallel for multiple conditions.
 
-    Parameters:
-    adata (AnnData): AnnData object containing the single-cell RNA-seq data.
-    design_col (str): Column name in adata.obs that contains the design matrix.
-    control_value (str): Reference condition for the differential expression test.
-    conditions (list, optional): List of conditions to test against the reference. Defaults to None.
-    n_cpus (int, optional): Number of CPUs to use for each DESeq2 task. Defaults to 8.
-    max_workers (int, optional): Maximum number of parallel tasks. Defaults to 4.
-    quiet (bool, optional): Flag to suppress DESeq2 output. Defaults to False.
-
-=======
 def get_all_degs(
-    adata: "AnnData",
+    adata: AnnData,
     design_col: str,
-    reference: str,
+    control_value: str,
     conditions: Optional[Iterable[str]] = None,
     parallel: bool = True,
     n_cpus: int = 8,
@@ -118,7 +94,7 @@
     Args:
         adata: AnnData object with count data.
         design_col: Column used as the design factor.
-        reference: Reference condition within ``design_col``.
+        control_value: Reference condition within ``design_col``.
         conditions: Specific conditions to test. If ``None`` all non-reference
             values are tested.
         parallel: Whether to run in parallel using joblib.
@@ -126,7 +102,6 @@
         max_workers: Maximum number of concurrent tasks.
         quiet: Suppress verbose output.
         **kwargs: Additional keyword arguments passed to :func:`get_degs`.
->>>>>>> 086c0a17
     Returns:
         Concatenated DataFrame of DESeq2 results for each condition.
     """
@@ -136,7 +111,6 @@
     if conditions is None:
         conditions = list(set(adata.obs[design_col]) - {control_value})
 
-
     def get_deg_worker(condition):
         try:
             df = get_degs(
@@ -145,27 +119,32 @@
                 control_value=control_value,
                 n_cpus=n_cpus,
                 quiet=quiet,
-                **kwargs
-                )
-            df['condition'] = condition
+                **kwargs,
+            )
+            df["condition"] = condition
             return df
         except Exception as e:
             print(f"Exception in DESeq2 execution: {e}")
             return pd.DataFrame()
+
     try:
         if parallel:
             available_cpus = multiprocessing.cpu_count()
             n_cpus = min(n_cpus, available_cpus // max_workers)
-            vp(f"Running DESeq2 in parallel with {max_workers} workers and {n_cpus} per worker...")
-            dfs = Parallel(n_jobs=max_workers)(delayed(get_deg_worker)(condition) for condition in tqdm(conditions, disable=quiet))
+            vp(
+                f"Running DESeq2 in parallel with {max_workers} workers and {n_cpus} per worker..."
+            )
+            dfs = Parallel(n_jobs=max_workers)(
+                delayed(get_deg_worker)(condition)
+                for condition in tqdm(conditions, disable=quiet)
+            )
         else:
             vp(f"Running DESeq2 synchronously...")
             dfs = [get_deg_worker(condition) for condition in conditions]
         # return pd.concat(dfs)
-        res = pd.concat(dfs).reset_index().rename(columns={'index': 'gene'})
+        res = pd.concat(dfs).reset_index().rename(columns={"index": "gene"})
         return res
-        
+
     except KeyboardInterrupt:
         print("Cancellation requested by user. Shutting down...")
-        executor.shutdown(wait=False)
-        raise +        raise